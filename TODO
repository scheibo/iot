--- conflicted
+++ resolved
@@ -7,11 +7,7 @@
 - suffix support
 - command line options
 - quiet mode (speeds up, prints output on first fail)
-<<<<<<< HEAD
-- timing performance
-=======
 - timing performance
 - progressbar with instant failing messages
 - indent the fail messages
-- unified diff compare (-u or -c or something?)
->>>>>>> d243dff7
+- unified diff compare (-u or -c or something?)